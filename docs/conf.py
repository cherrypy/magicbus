#! /usr/bin/env python3
# Requires Python 3.6+
# pylint: disable=invalid-name
"""Configuration of Sphinx documentation generator."""

<<<<<<< HEAD
extensions = [
    'sphinx.ext.autodoc',
    'sphinx.ext.intersphinx',
    'jaraco.packaging.sphinx',
    'rst.linker',
]
=======
extensions = ['sphinx.ext.autodoc', 'jaraco.packaging.sphinx', 'rst.linker']
>>>>>>> a11446dc

master_doc = "index"

intersphinx_mapping = {
    'cheroot': ('https://cheroot.cherrypy.org/en/latest/', None),
    'cherrypy': ('https://docs.cherrypy.org/en/latest/', None),
    'python': ('https://docs.python.org/3', None),
    'python2': ('https://docs.python.org/2', None),
}

link_files = {
    '../CHANGES.rst': dict(
<<<<<<< HEAD
        using=dict(
            GH='https://github.com',
        ),
        replace=[
            dict(
                pattern=r'(Issue )?#(?P<issue>\d+)',
                url='{package_url}/issues/{issue}',
            ),
            dict(
                pattern=r'^(?m)((?P<scm_version>v?\d+(\.\d+){1,2}))\n[-=]+\n',
=======
        using=dict(GH='https://github.com'),
        replace=[
            dict(
                pattern=r'(Issue #|\B#)(?P<issue>\d+)',
                url='{package_url}/issues/{issue}',
            ),
            dict(
                pattern=r'(?m:^((?P<scm_version>v?\d+(\.\d+){1,2}))\n[-=]+\n)',
>>>>>>> a11446dc
                with_scm='{text}\n{rev[timestamp]:%d %b %Y}\n',
            ),
            dict(
                pattern=r'PEP[- ](?P<pep_number>\d+)',
                url='https://www.python.org/dev/peps/pep-{pep_number:0>4}/',
            ),
        ],
<<<<<<< HEAD
    ),
=======
    )
>>>>>>> a11446dc
}<|MERGE_RESOLUTION|>--- conflicted
+++ resolved
@@ -3,40 +3,12 @@
 # pylint: disable=invalid-name
 """Configuration of Sphinx documentation generator."""
 
-<<<<<<< HEAD
-extensions = [
-    'sphinx.ext.autodoc',
-    'sphinx.ext.intersphinx',
-    'jaraco.packaging.sphinx',
-    'rst.linker',
-]
-=======
 extensions = ['sphinx.ext.autodoc', 'jaraco.packaging.sphinx', 'rst.linker']
->>>>>>> a11446dc
 
 master_doc = "index"
 
-intersphinx_mapping = {
-    'cheroot': ('https://cheroot.cherrypy.org/en/latest/', None),
-    'cherrypy': ('https://docs.cherrypy.org/en/latest/', None),
-    'python': ('https://docs.python.org/3', None),
-    'python2': ('https://docs.python.org/2', None),
-}
-
 link_files = {
     '../CHANGES.rst': dict(
-<<<<<<< HEAD
-        using=dict(
-            GH='https://github.com',
-        ),
-        replace=[
-            dict(
-                pattern=r'(Issue )?#(?P<issue>\d+)',
-                url='{package_url}/issues/{issue}',
-            ),
-            dict(
-                pattern=r'^(?m)((?P<scm_version>v?\d+(\.\d+){1,2}))\n[-=]+\n',
-=======
         using=dict(GH='https://github.com'),
         replace=[
             dict(
@@ -45,7 +17,6 @@
             ),
             dict(
                 pattern=r'(?m:^((?P<scm_version>v?\d+(\.\d+){1,2}))\n[-=]+\n)',
->>>>>>> a11446dc
                 with_scm='{text}\n{rev[timestamp]:%d %b %Y}\n',
             ),
             dict(
@@ -53,9 +24,15 @@
                 url='https://www.python.org/dev/peps/pep-{pep_number:0>4}/',
             ),
         ],
-<<<<<<< HEAD
-    ),
-=======
     )
->>>>>>> a11446dc
+}
+
+
+# intersphinx
+extensions += ['sphinx.ext.intersphinx']
+intersphinx_mapping = {
+    'cheroot': ('https://cheroot.cherrypy.org/en/latest/', None),
+    'cherrypy': ('https://docs.cherrypy.org/en/latest/', None),
+    'python': ('https://docs.python.org/3', None),
+    'python2': ('https://docs.python.org/2', None),
 }
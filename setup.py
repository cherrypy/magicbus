#!/usr/bin/env python

import setuptools

<<<<<<< HEAD
with io.open('README.rst', encoding='utf-8') as readme:
    long_description = readme.read()

name = 'MagicBus'
description = 'A pub/sub state machine'
nspkg_technique = 'native'
"""
Does this package use "native" namespace packages or
pkg_resources "managed" namespace packages?
"""

params = dict(
    name=name,
    use_scm_version=True,
    author='CherryPy Team',
    author_email='team@cherrypy.org',
    description=description or name,
    long_description=long_description,
    url='https://github.com/cherrypy/' + name,
    project_urls={
        'Tidelift: funding':
        'https://tidelift.com/subscription/pkg/pypi-magicbus'
        '?utm_source=pypi-magicbus&utm_medium=referral&utm_campaign=pypi',
    },
    packages=setuptools.find_packages(),
    include_package_data=True,
    namespace_packages=(
        name.split('.')[:-1] if nspkg_technique == 'managed'
        else []
    ),
    python_requires='>=2.7',
    install_requires=[
    ],
    extras_require={
        'testing': [
            'collective.checkdocs',
            'pytest',
        ],
        'docs': [
            'sphinx',
            'jaraco.packaging>=3.2',
            'rst.linker>=1.9',
        ],
    },
    setup_requires=[
        'setuptools_scm>=1.15.0',
    ],
    classifiers=[
        'Development Status :: 3 - Alpha',
        'Environment :: Web Environment',
        'Intended Audience :: Developers',
        'License :: OSI Approved :: BSD License',
        'Operating System :: OS Independent',
        'Programming Language :: Python :: 2.7',
        'Programming Language :: Python :: 3',
        'Topic :: Internet :: WWW/HTTP',
        'Topic :: Internet :: WWW/HTTP :: HTTP Servers',
        'Topic :: Software Development :: Libraries :: Application Frameworks',
    ],
    entry_points={
    },
)
if __name__ == '__main__':
    setuptools.setup(**params)
=======
if __name__ == "__main__":
    setuptools.setup()
>>>>>>> a11446dc
<|MERGE_RESOLUTION|>--- conflicted
+++ resolved
@@ -2,72 +2,5 @@
 
 import setuptools
 
-<<<<<<< HEAD
-with io.open('README.rst', encoding='utf-8') as readme:
-    long_description = readme.read()
-
-name = 'MagicBus'
-description = 'A pub/sub state machine'
-nspkg_technique = 'native'
-"""
-Does this package use "native" namespace packages or
-pkg_resources "managed" namespace packages?
-"""
-
-params = dict(
-    name=name,
-    use_scm_version=True,
-    author='CherryPy Team',
-    author_email='team@cherrypy.org',
-    description=description or name,
-    long_description=long_description,
-    url='https://github.com/cherrypy/' + name,
-    project_urls={
-        'Tidelift: funding':
-        'https://tidelift.com/subscription/pkg/pypi-magicbus'
-        '?utm_source=pypi-magicbus&utm_medium=referral&utm_campaign=pypi',
-    },
-    packages=setuptools.find_packages(),
-    include_package_data=True,
-    namespace_packages=(
-        name.split('.')[:-1] if nspkg_technique == 'managed'
-        else []
-    ),
-    python_requires='>=2.7',
-    install_requires=[
-    ],
-    extras_require={
-        'testing': [
-            'collective.checkdocs',
-            'pytest',
-        ],
-        'docs': [
-            'sphinx',
-            'jaraco.packaging>=3.2',
-            'rst.linker>=1.9',
-        ],
-    },
-    setup_requires=[
-        'setuptools_scm>=1.15.0',
-    ],
-    classifiers=[
-        'Development Status :: 3 - Alpha',
-        'Environment :: Web Environment',
-        'Intended Audience :: Developers',
-        'License :: OSI Approved :: BSD License',
-        'Operating System :: OS Independent',
-        'Programming Language :: Python :: 2.7',
-        'Programming Language :: Python :: 3',
-        'Topic :: Internet :: WWW/HTTP',
-        'Topic :: Internet :: WWW/HTTP :: HTTP Servers',
-        'Topic :: Software Development :: Libraries :: Application Frameworks',
-    ],
-    entry_points={
-    },
-)
-if __name__ == '__main__':
-    setuptools.setup(**params)
-=======
 if __name__ == "__main__":
-    setuptools.setup()
->>>>>>> a11446dc
+    setuptools.setup()
[tox]
<<<<<<< HEAD
minversion = 2.4
envlist = python
=======
envlist = python
minversion = 3.2
# https://github.com/jaraco/skeleton/issues/6
tox_pip_extensions_ext_venv_update = true
toxworkdir={env:TOX_WORK_DIR:.tox}

>>>>>>> a11446dc

[testenv]
deps =
commands =
<<<<<<< HEAD
    {envpython} -m \
      pytest \
      {tty:--color=yes} \
      {posargs:}
    python setup.py checkdocs
usedevelop = True
extras = testing
passenv =
  WEBTEST_INTERACTIVE
  CI
  TRAVIS
  TRAVIS_*
  APPVEYOR
  APPVEYOR_*
  PYTEST_*

[testenv:build-docs]
basepython = python3.8
description = Build The Docs
changedir = docs
commands =
    # Build docs site:
    python -m sphinx \
      -j auto \
      -a -n -W \
      -b html --color \
      -d "{toxworkdir}/docs_doctree" \
      . "{toxworkdir}/docs_out"

    # Print out the output docs dir and a way to serve html:
    python -c\
    'import pathlib;\
    docs_dir = pathlib.Path(r"{toxworkdir}") / "docs_out";\
    index_file = docs_dir / "index.html";\
    print(f"\nDocumentation available under\
    `file://\{index_file\}`\n\nTo serve docs, use\
    `python3 -m http.server --directory \
    \N\{QUOTATION MARK\}\{docs_dir\}\N\{QUOTATION MARK\} 0`\n")'
extras =
    docs
    testing

[testenv:pre-commit]
deps = pre-commit
commands = pre-commit run --all-files {posargs}

[testenv:pre-commit-pep257]
deps = pre-commit
commands =
  sed -i.bak 's/^\s\+exclude: magicbus\/test$//g' .pre-commit-config.yaml
  pre-commit run --all-files pep257 {posargs}
=======
	pytest {posargs}
usedevelop = True
extras = testing

[testenv:docs]
extras =
	docs
	testing
changedir = docs
commands =
	python -m sphinx . {toxinidir}/build/html

[testenv:release]
skip_install = True
deps =
	pep517>=0.5
	twine[keyring]>=1.13
	path
	jaraco.develop>=7.1
passenv =
	TWINE_PASSWORD
	GITHUB_TOKEN
setenv =
	TWINE_USERNAME = {env:TWINE_USERNAME:__token__}
commands =
	python -c "import path; path.Path('dist').rmtree_p()"
	python -m pep517.build .
	python -m twine upload dist/*
	python -m jaraco.develop.create-github-release
>>>>>>> a11446dc
<|MERGE_RESOLUTION|>--- conflicted
+++ resolved
@@ -1,72 +1,14 @@
 [tox]
-<<<<<<< HEAD
-minversion = 2.4
-envlist = python
-=======
 envlist = python
 minversion = 3.2
 # https://github.com/jaraco/skeleton/issues/6
 tox_pip_extensions_ext_venv_update = true
 toxworkdir={env:TOX_WORK_DIR:.tox}
 
->>>>>>> a11446dc
 
 [testenv]
 deps =
 commands =
-<<<<<<< HEAD
-    {envpython} -m \
-      pytest \
-      {tty:--color=yes} \
-      {posargs:}
-    python setup.py checkdocs
-usedevelop = True
-extras = testing
-passenv =
-  WEBTEST_INTERACTIVE
-  CI
-  TRAVIS
-  TRAVIS_*
-  APPVEYOR
-  APPVEYOR_*
-  PYTEST_*
-
-[testenv:build-docs]
-basepython = python3.8
-description = Build The Docs
-changedir = docs
-commands =
-    # Build docs site:
-    python -m sphinx \
-      -j auto \
-      -a -n -W \
-      -b html --color \
-      -d "{toxworkdir}/docs_doctree" \
-      . "{toxworkdir}/docs_out"
-
-    # Print out the output docs dir and a way to serve html:
-    python -c\
-    'import pathlib;\
-    docs_dir = pathlib.Path(r"{toxworkdir}") / "docs_out";\
-    index_file = docs_dir / "index.html";\
-    print(f"\nDocumentation available under\
-    `file://\{index_file\}`\n\nTo serve docs, use\
-    `python3 -m http.server --directory \
-    \N\{QUOTATION MARK\}\{docs_dir\}\N\{QUOTATION MARK\} 0`\n")'
-extras =
-    docs
-    testing
-
-[testenv:pre-commit]
-deps = pre-commit
-commands = pre-commit run --all-files {posargs}
-
-[testenv:pre-commit-pep257]
-deps = pre-commit
-commands =
-  sed -i.bak 's/^\s\+exclude: magicbus\/test$//g' .pre-commit-config.yaml
-  pre-commit run --all-files pep257 {posargs}
-=======
 	pytest {posargs}
 usedevelop = True
 extras = testing
@@ -96,4 +38,13 @@
 	python -m pep517.build .
 	python -m twine upload dist/*
 	python -m jaraco.develop.create-github-release
->>>>>>> a11446dc
+
+[testenv:pre-commit]
+deps = pre-commit
+commands = pre-commit run --all-files {posargs}
+
+[testenv:pre-commit-pep257]
+deps = pre-commit
+commands =
+	sed -i.bak 's/^\s\+exclude: magicbus\/test$//g' .pre-commit-config.yaml
+	pre-commit run --all-files pep257 {posargs}
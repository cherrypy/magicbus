--- conflicted
+++ resolved
@@ -1,56 +1,4 @@
 [pytest]
-<<<<<<< HEAD
-addopts =
-    # `pytest-xdist`:
-    #--numprocesses=auto
-
-    # `pytest-mon`:
-    # useful for live testing with `pytest-watch` during development:
-    #--testmon
-
-    # show 10 slowest invocations:
-    --durations=10
-
-    # a bit of verbosity doesn't hurt:
-    -v
-
-    # report all the things == -rxXs:
-    -ra
-
-    # show values of the local vars in errors:
-    --showlocals
-
-    # autocollect and invoke the doctests from all modules:
-    --doctest-modules
-
-    # dump the test results in junit format:
-    --junitxml=junit-test-results.xml
-
-    # `pytest-cov`:
-    #--cov=cheroot
-    #--cov-report term-missing:skip-covered
-    #--cov-report xml
-    # --cov-report xml:.test-results/pytest/cov.xml  # alternatively move it here
-doctest_optionflags = ALLOW_UNICODE ELLIPSIS
-#filterwarnings =
-#    error
-junit_duration_report = call
-junit_family = xunit2
-junit_suite_name = magicbus_test_suite
-minversion = 4.6.9
-norecursedirs =
-    build
-    magicbus.egg-info
-    dist
-    docs
-    .cache
-    .eggs
-    .git
-    .github
-    .tox
-testpaths = magicbus/test/
-xfail_strict = true
-=======
 norecursedirs=dist build .tox .eggs
 addopts=--doctest-modules
 doctest_optionflags=ALLOW_UNICODE ELLIPSIS
@@ -58,5 +6,4 @@
 junit_family=xunit2
 filterwarnings=
     # https://github.com/pytest-dev/pytest/issues/6928
-    ignore:direct construction of .*Item has been deprecated:DeprecationWarning
->>>>>>> a11446dc
+    ignore:direct construction of .*Item has been deprecated:DeprecationWarning
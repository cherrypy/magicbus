--- conflicted
+++ resolved
@@ -17,12 +17,7 @@
 
 
 class ChannelFailures(Exception):
-<<<<<<< HEAD
-    """Exception raised when errors occur in a listener during Bus.publish().
-    """
-=======
     """Exception raised when errors occur in a listener during .publish()."""
->>>>>>> c051cbb0
     delimiter = '\n'
 
     def __init__(self, *args, **kwargs):
@@ -63,11 +58,7 @@
 
 
 class Bus(object):
-<<<<<<< HEAD
-    """Process state-machine and messenger.
-=======
     """State machine and pub/sub messenger.
->>>>>>> c051cbb0
 
     All listeners for a given channel are guaranteed to be called even
     if others at the same channel fail. Each failure is logged, but
@@ -163,120 +154,6 @@
             raise exc
         return output
 
-<<<<<<< HEAD
-    def _clean_exit(self):
-        """An atexit handler which asserts the Bus is not running."""
-        if self.state != states.EXITING:
-            warnings.warn(
-                "The main thread is exiting, but the Bus is in the %r state; "
-                "shutting it down automatically now. You must either call "
-                "bus.block() after start(), or call bus.exit() before the "
-                "main thread exits." % self.state, RuntimeWarning)
-            self.exit()
-
-    def start(self):
-        """Start all services."""
-        atexit.register(self._clean_exit)
-
-        self.state = states.STARTING
-        self.log('Bus STARTING')
-        try:
-            self.publish('start')
-            self.state = states.STARTED
-            self.log('Bus STARTED')
-        except (KeyboardInterrupt, SystemExit):
-            raise
-        except:
-            self.log("Shutting down due to error in start listener:",
-                     level=40, traceback=True)
-            e_info = sys.exc_info()[1]
-            try:
-                self.exit()
-            except:
-                # Any stop/exit errors will be logged inside publish().
-                pass
-            # Re-raise the original error
-            raise e_info
-
-    def exit(self):
-        """Stop all services and prepare to exit the process."""
-        exitstate = self.state
-        try:
-            self.stop()
-
-            self.state = states.EXITING
-            self.log('Bus EXITING')
-            self.publish('exit')
-            # This isn't strictly necessary, but it's better than seeing
-            # "Waiting for child threads to terminate..." and then nothing.
-            self.log('Bus EXITED')
-        except:
-            # This method is often called asynchronously (whether thread,
-            # signal handler, console handler, or atexit handler), so we
-            # can't just let exceptions propagate out unhandled.
-            # Assume it's been logged and just die.
-            os._exit(70)  # EX_SOFTWARE
-
-        if exitstate == states.STARTING:
-            # exit() was called before start() finished, possibly due to
-            # Ctrl-C because a start listener got stuck. In this case,
-            # we could get stuck in a loop where Ctrl-C never exits the
-            # process, so we just call os.exit here.
-            os._exit(70)  # EX_SOFTWARE
-
-    def restart(self):
-        """Restart the process (may close connections).
-
-        This method does not restart the process from the calling thread;
-        instead, it stops the bus and asks the main thread to call execv.
-        """
-        self.execv = True
-        self.exit()
-
-    def graceful(self):
-        """Advise all services to reload."""
-        self.log('Bus graceful')
-        self.publish('graceful')
-
-    def block(self, interval=0.1):
-        """Wait for the EXITING state, KeyboardInterrupt or SystemExit.
-
-        This function is intended to be called only by the main thread.
-        After waiting for the EXITING state, it also waits for all threads
-        to terminate, and then calls os.execv if self.execv is True. This
-        design allows another thread to call bus.restart, yet have the main
-        thread perform the actual execv call (required on some platforms).
-        """
-        try:
-            self.wait(states.EXITING, interval=interval, channel='main')
-        except (KeyboardInterrupt, IOError):
-            # The time.sleep call might raise
-            # "IOError: [Errno 4] Interrupted function call" on KBInt.
-            self.log('Keyboard Interrupt: shutting down bus')
-            self.exit()
-        except SystemExit:
-            self.log('SystemExit raised: shutting down bus')
-            self.exit()
-            raise
-
-        # Waiting for ALL child threads to finish is necessary on OS X.
-        # See https://bitbucket.org/cherrypy/cherrypy/issue/581.
-        # It's also good to let them all shut down before allowing
-        # the main thread to call atexit handlers.
-        # See https://bitbucket.org/cherrypy/cherrypy/issue/751.
-        self.log("Waiting for child threads to terminate...")
-        for t in threading.enumerate():
-            if t != threading.currentThread() and t.isAlive():
-                # Note that any dummy (external) threads are always daemonic.
-                if not t.daemon:
-                    self.log("Waiting for thread %s." % t.getName())
-                    t.join()
-
-        if self.execv:
-            self._do_execv()
-
-=======
->>>>>>> c051cbb0
     def wait(self, state, interval=0.1, channel=None):
         """Poll for the given state(s) at intervals; publish to channel."""
         if isinstance(state, (tuple, list)):

"""A pub/sub Bus for managing states.

A Bus object is used to contain and manage behavior for any system
of diverse components. A Bus object provides a place for frameworks
to register code that runs in response to events, or which controls
or otherwise interacts with the components.

The Bus object in this package uses topic-based publish-subscribe
messaging to accomplish all this. Frameworks and site containers
are free to define their own channels. If a message is sent to a
channel that has not been defined or has no listeners, there is no effect.
"""
import os
import random
try:
    import select
except ImportError:
    select = None
import sys
import time
import traceback as _traceback


class ChannelFailures(Exception):
    """Exception raised when errors occur in a listener during .publish()."""
    delimiter = '\n'

    def __init__(self, *args, **kwargs):
        super(ChannelFailures, self).__init__(*args, **kwargs)
        self._exceptions = list()

    def handle_exception(self):
        """Append the current exception to self."""
        self._exceptions.append(sys.exc_info()[1])

    def get_instances(self):
        """Return a list of seen exception instances."""
        return self._exceptions[:]

    def __str__(self):
        exception_strings = map(repr, self.get_instances())
        return self.delimiter.join(exception_strings)

    __repr__ = __str__

    def __bool__(self):
        return bool(self._exceptions)
    __nonzero__ = __bool__


class State(object):

    def __init__(self, name):
        self.name = name

    def __repr__(self):
        return 'State(%s)' % repr(self.name)


class StateEnum(object):
    """An object with enumerated state attributes."""
    pass


class Graph(dict):
    """A map of {(A, C): B} where B is next in the shortest path from A to C.

    Each key is a 2-tuple of nodes (A, C), and the corresponding value is
    the next node B to take on the shortest path between them. For example,
    the Graph {("A", "B"): "B", ("A", "C"): "B"} declares that the shortest
    path from A to B is directly to B, while the shortest path from
    A to C starts by moving to B. Calling code can find the shortest path
    [Pa, ..., Pz] by iteratively calling self.get((Pn, Pz)).

    Any pair (A, B) not in the map has no path.
    """

    @property
    def states(self):
        """The set of all states in the graph."""
        s = set(self.values())
        for a, b in self:
            s.add(a)
            s.add(b)
        return s

    @classmethod
    def from_edges(cls, edges):
        """Form a Graph instance from the given {from: (to1, to2)} dict.

        The given 'edges' dictionary includes a key for each node from
        which a transition might originate. The corresponding value is
        either a node or a tuple of nodes; the graph includes an edge
        from the key node to each node in the value. For example, the
        dict {"A": "B", "B", ("C", "D")} defines 3 edges: A to B,
        B to C and B to D.
        """
        # Modified Floyd-Warshall algorithm, where all weights are 1.
        # Rather than a sparse matrix, we build a map {(A, B): next}
        # where the "next" value is the next node on the shortest path
        # from A to B. Any pair (a, b) not in the map has no path.
        # Thereby, calling code can find the shortest path [Pn, Pn+1, ...]
        # by iteratively calling self.get((Pn, Pn+1), None)
        if edges is None:
            edges = {}
        states = set()

        distances = {}
        next = {}
        for k, v in edges.items():
            states.add(k)
            distances[(k, k)] = 0

            if not isinstance(v, (list, tuple)):
                v = (v,)
            for s in v:
                states.add(s)
                # Store the edge from k to s.
                distances[(k, s)] = 1
                next[(k, s)] = s

        for k in states:
            for i in states:
                for j in states:
                    segment1 = distances.get((i, k))
                    if segment1 is None:
                        continue
                    segment2 = distances.get((k, j))
                    if segment2 is None:
                        continue
                    candidate_distance = segment1 + segment2

                    curpair = (i, j)
                    current_distance = distances.get(curpair)
                    if current_distance is None or current_distance > candidate_distance:
                        # print ("(%s -> %s) %s > (%s -> %s -> %s) %s" %
                        #        (i, j, current_distance,
                        #         i, k, j, candidate_distance))
                        distances[curpair] = candidate_distance
                        next[curpair] = next.get((i, k), k)

        return cls(next)


class Bus(object):
    """State machine and pub/sub messenger.

    If the 'select' module is present (POSIX systems), then select.select()
    (on an os.pipe) will be used in self.wait instead of time.sleep().
    """

    publish_exception_class = ChannelFailures

    def __init__(self, transitions=None, errors=None,
                 initial_state=None, extra_channels=None, id=None):
        if not isinstance(transitions, Graph):
            transitions = Graph.from_edges(transitions)
        self.transitions = transitions
        self.errors = errors
        self.state = initial_state

        self.listeners = dict((c, set()) for c in self.states)
        if extra_channels is None:
            extra_channels = ('log',)
        for c in extra_channels:
            self.listeners[c] = set()

        if id is None:
            id = hex(random.randint(0, sys.maxint))[-8:]
        self.id = id
        self._priorities = {}
        self._state_transition_pipes = set()

    @property
    def states(self):
        return self.transitions.states

    def transition(self, desired_state):
        """Move to the desired state. Return output (list of lists)."""
        output = []
        while self.state != desired_state:
            next_state = self.transitions.get((self.state, desired_state))
            if next_state is None:
                # Cannot proceed any further.
                break
            output.append(self._transition(next_state))
        return output

    def _transition(self, newstate, *args, **kwargs):
        """Transition and publish to the new state. Return output list.

        This method should only be called if there is a registered
        1-hop transition between the current state and the new state.

        Any *args or **kwargs will be passed to the publish call.
        Error transitions, for example, pass *sys.exc_info() as
        positional arguments to all error listeners.
        """
        try:
            self.state = newstate
<<<<<<< HEAD

            # Write to any pipes created by threads calling self.wait().
            # Use list() to avoid "Set changed size during iteration" errors.
            for read_fd, write_fd in list(self._state_transition_pipes):
                os.write(write_fd, "1")
=======
            if self._state_transition_pipe_write is not None:
                os.write(self._state_transition_pipe_write, '1')
>>>>>>> d97626be

            # Note: logging here means 1) the initial transition
            # will not be logged if loggers are set up in the initial
            # transition! and 2) the final transition will not be logged
            # if loggers are torn down in the penultimate transition!
            # This is why, for example, the included loggers are
            # "always on" rather than listening for start/stop themselves.
            self.log('Bus state: %s' % newstate)

            return self.publish(newstate, *args, **kwargs)
        except self.throws:
            raise
        except:
            if newstate in self.errors:
                # Note we are calling the private method here;
                # we do not allow a multi-hop transition to an error
                # state, because we want to pass the exc_info around.
                self._transition(self.errors[newstate], *sys.exc_info())
            else:
                raise

    def subscribe(self, channel, callee, priority=None):
        """Add the given callee at the given channel (if not present)."""
        if channel not in self.listeners:
            self.listeners[channel] = set()
        self.listeners[channel].add(callee)

        if priority is None:
            priority = getattr(callee, 'priority', 50)
        self._priorities[(channel, callee)] = priority

    def unsubscribe(self, channel, callee):
        """Discard the given callee (if present)."""
        listeners = self.listeners.get(channel)
        if listeners and callee in listeners:
            listeners.discard(callee)
            del self._priorities[(channel, callee)]

    def clear(self):
        """Discard all subscribed callees."""
        # Use items() as a snapshot instead of while+pop so that callers
        # can be slightly lax in subscribing new listeners while the old
        # ones are being removed.
        for channel, listeners in self.listeners.items():
            for callee in list(listeners):
                listeners.discard(callee)
                del self._priorities[(channel, callee)]

    def publish(self, channel, *args, **kwargs):
        """Return output of all subscribers for the given channel."""
        if channel not in self.listeners:
            return []

        exc = self.publish_exception_class()
        output = []

        items = [(self._priorities[(channel, listener)], listener)
                 for listener in self.listeners[channel]]
        items.sort(key=lambda item: item[0])
        for priority, listener in items:
            try:
                # Listeners are guaranteed to run even if others on the
                # the same channel fail. We will still log the failure,
                # but proceed on to the next listener. The only way
                # to stop all processing from inside a listener is
                # to raise one of the exceptions in self.throws
                # (e.g. SystemExit).
                result = listener(*args, **kwargs)
                output.append(result)
            except self.throws:
                # e = sys.exc_info()[1]
                # # If we have previous errors ensure the exit code is non-zero
                # if exc and e.code == 0:
                #     e.code = 1
                raise
            except:
                exc.handle_exception()

                if channel == 'log':
                    # Assume any further messages to 'log' will fail.
                    pass
                else:
                    self.log('Error in %r listener %r' % (channel, listener),
                             level=40, traceback=True)
        if exc:
            raise exc
        return output

    def wait(self, state, interval=0.1, channel=None, sleep=False):
        """Poll for the given state(s) at intervals; publish to channel.

        If sleep is True, the calling thread loops, sleeping for the given
        interval each time, then returning only when the bus state is
        one of the given states to wait for.

        If sleep is False (the default) and the operating system supports
        I/O multiplexing via the 'select' module, then an anonymous pipe
        will be used to signal the waiting thread to wake up whenever
        the state transitions. This allows the waiting thread to return
        when the bus shuts down, for example, rather than waiting for
        the sleep interval to elapse first. Each thread that calls wait()
        creates a new pipe, so if file descriptors are in short supply
        on your system you might need to use sleep instead.
        """
        if isinstance(state, (tuple, list)):
            _states_to_wait_for = state
        else:
            _states_to_wait_for = [state]

        if select:
            pipe = os.pipe()
            read_fd, write_fd = pipe
            self._state_transition_pipes.add(pipe)

        def _wait():
            try:
                while self.state not in _states_to_wait_for:
                    if select:
                        try:
                            r, w, x = select.select([read_fd], [], [], interval)
                            if r:
                                os.read(read_fd, 1)
                        except (select.error, OSError):
                            # Interrupted due to a signal (being handled by some
                            # other thread). No need to panic, here, just check
                            # the new state and proceed/return.
                            pass
                    else:
                        time.sleep(interval)
                    self.publish(channel)
            finally:
                self._state_transition_pipes.discard(pipe)
                os.close(read_fd)
                os.close(write_fd)

        # From http://psyco.sourceforge.net/psycoguide/bugs.html:
        # "The compiled machine code does not include the regular polling
        # done by Python, meaning that a KeyboardInterrupt will not be
        # detected before execution comes back to the regular Python
        # interpreter. Your program cannot be interrupted if caught
        # into an infinite Psyco-compiled loop."
        try:
            sys.modules['psyco'].cannotcompile(_wait)
        except (KeyError, AttributeError):
            pass

        _wait()

    def log(self, msg='', level=20, traceback=False):
        """Log the given message. Append the last traceback if requested."""
        if traceback:
            if traceback is True:
                exc_info = sys.exc_info()
            else:
                exc_info = traceback
            msg += '\n' + ''.join(_traceback.format_exception(*exc_info))
        self.publish('log', msg, level)<|MERGE_RESOLUTION|>--- conflicted
+++ resolved
@@ -198,16 +198,11 @@
         """
         try:
             self.state = newstate
-<<<<<<< HEAD
 
             # Write to any pipes created by threads calling self.wait().
             # Use list() to avoid "Set changed size during iteration" errors.
             for read_fd, write_fd in list(self._state_transition_pipes):
                 os.write(write_fd, "1")
-=======
-            if self._state_transition_pipe_write is not None:
-                os.write(self._state_transition_pipe_write, '1')
->>>>>>> d97626be
 
             # Note: logging here means 1) the initial transition
             # will not be logged if loggers are set up in the initial

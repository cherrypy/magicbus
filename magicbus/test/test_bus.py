--- conflicted
+++ resolved
@@ -182,21 +182,12 @@
             time.sleep(0.2)
             getattr(b, method)()
 
-<<<<<<< HEAD
         for method_, states in [
                 ('start', [b.states.STARTED]),
                 ('stop', [b.states.STOPPED]),
                 ('start', [b.states.STARTING, b.states.STARTED]),
                 ('exit', [b.states.EXITING])
         ]:
-=======
-        for method_, states in [('start', [b.states.STARTED]),
-                                ('stop', [b.states.STOPPED]),
-                                ('start',
-                                 [b.states.STARTING, b.states.STARTED]),
-                                ('exit', [b.states.EXITING]),
-                               ]:
->>>>>>> c051cbb0
             threading.Thread(target=f, args=(method_,)).start()
             b.wait(states)
 
@@ -220,7 +211,6 @@
         threads = [t for t in threading.enumerate() if not t.daemon]
         self.assertEqual(len(threads), 3)
 
-        print(b)
         b.block()
 
         # The block method MUST wait for the EXITING state.

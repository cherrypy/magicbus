--- conflicted
+++ resolved
@@ -256,14 +256,11 @@
             ]
         )
 
-<<<<<<< HEAD
         # While the bus was blocked, it should have published periodically
         # to the "main" channel.
         self.assertGreater(len(main_calls), 0)
 
-=======
     @unittest.skip("Fails intermittently; https://tinyurl.com/ybwwu4gz")
->>>>>>> d97626be
     def test_start_with_callback(self):
         b = ProcessBus()
         self.log(b)
